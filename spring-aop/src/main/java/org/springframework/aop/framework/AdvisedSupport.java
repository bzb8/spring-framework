--- conflicted
+++ resolved
@@ -539,11 +539,7 @@
 	 * for the given method, based on this configuration.
 	 * --
 	 * 根据此配置确定给定方法的 {@link org.aopalliance.intercept.MethodInterceptor} 对象列表。
-<<<<<<< HEAD
-	 * 根据方法和目标类型获取方法上面匹配的拦截器链
-=======
 	 * 基于当前配置，获取给定方法的方法调用链列表（即org.aopalliance.intercept.MethodInterceptor对象列表）
->>>>>>> 3127bdc9
 	 *
 	 * @param method the proxied method
 	 * @param targetClass the target class
