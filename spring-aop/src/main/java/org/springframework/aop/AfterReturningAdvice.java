/*
 * Copyright 2002-2012 the original author or authors.
 *
 * Licensed under the Apache License, Version 2.0 (the "License");
 * you may not use this file except in compliance with the License.
 * You may obtain a copy of the License at
 *
 *      https://www.apache.org/licenses/LICENSE-2.0
 *
 * Unless required by applicable law or agreed to in writing, software
 * distributed under the License is distributed on an "AS IS" BASIS,
 * WITHOUT WARRANTIES OR CONDITIONS OF ANY KIND, either express or implied.
 * See the License for the specific language governing permissions and
 * limitations under the License.
 */

package org.springframework.aop;

import java.lang.reflect.Method;

import org.springframework.lang.Nullable;

/**
 * After returning advice is invoked only on normal method return, not if an
 * exception is thrown. Such advice can see the return value, but cannot change it.
<<<<<<< HEAD
 * --
 * 方法执行后通知，需要在目标方法执行之后执行增强一些逻辑的，可以通过这个实现。
 * 不过需要注意一点：目标方法正常执行后，才会回调这个接口，当目标方法有异常，那么这通知会被跳过。
=======
 * 返回后，仅在正常方法返回时调用建议，而不是在抛出异常时调用。此类建议可以看到返回值，但无法更改它
>>>>>>> 97a62aaf
 *
 * @author Rod Johnson
 * @see MethodBeforeAdvice
 * @see ThrowsAdvice
 */
public interface AfterReturningAdvice extends AfterAdvice {

	/**
	 * Callback after a given method successfully returned.
<<<<<<< HEAD
	 * 目标方法执行之后会回调这个方法
=======
	 * 给定方法成功返回后的回调
>>>>>>> 97a62aaf
	 *
	 * @param returnValue the value returned by the method, if any
	 * @param method the method being invoked -- 需要执行的目标方法
	 * @param args the arguments to the method -- 目标方法的参数
	 * @param target the target of the method invocation. May be {@code null}. -- 目标对象
	 * @throws Throwable if this object wishes to abort the call.
	 * Any exception thrown will be returned to the caller if it's
	 * allowed by the method signature. Otherwise the exception
	 * will be wrapped as a runtime exception.
	 */
	void afterReturning(@Nullable Object returnValue, Method method, Object[] args, @Nullable Object target) throws Throwable;

}<|MERGE_RESOLUTION|>--- conflicted
+++ resolved
@@ -23,13 +23,7 @@
 /**
  * After returning advice is invoked only on normal method return, not if an
  * exception is thrown. Such advice can see the return value, but cannot change it.
-<<<<<<< HEAD
- * --
- * 方法执行后通知，需要在目标方法执行之后执行增强一些逻辑的，可以通过这个实现。
- * 不过需要注意一点：目标方法正常执行后，才会回调这个接口，当目标方法有异常，那么这通知会被跳过。
-=======
  * 返回后，仅在正常方法返回时调用建议，而不是在抛出异常时调用。此类建议可以看到返回值，但无法更改它
->>>>>>> 97a62aaf
  *
  * @author Rod Johnson
  * @see MethodBeforeAdvice
@@ -39,16 +33,12 @@
 
 	/**
 	 * Callback after a given method successfully returned.
-<<<<<<< HEAD
-	 * 目标方法执行之后会回调这个方法
-=======
 	 * 给定方法成功返回后的回调
->>>>>>> 97a62aaf
 	 *
 	 * @param returnValue the value returned by the method, if any
-	 * @param method the method being invoked -- 需要执行的目标方法
-	 * @param args the arguments to the method -- 目标方法的参数
-	 * @param target the target of the method invocation. May be {@code null}. -- 目标对象
+	 * @param method the method being invoked
+	 * @param args the arguments to the method
+	 * @param target the target of the method invocation. May be {@code null}.
 	 * @throws Throwable if this object wishes to abort the call.
 	 * Any exception thrown will be returned to the caller if it's
 	 * allowed by the method signature. Otherwise the exception
