/*
 * Copyright 2002-2012 the original author or authors.
 *
 * Licensed under the Apache License, Version 2.0 (the "License");
 * you may not use this file except in compliance with the License.
 * You may obtain a copy of the License at
 *
 *      https://www.apache.org/licenses/LICENSE-2.0
 *
 * Unless required by applicable law or agreed to in writing, software
 * distributed under the License is distributed on an "AS IS" BASIS,
 * WITHOUT WARRANTIES OR CONDITIONS OF ANY KIND, either express or implied.
 * See the License for the specific language governing permissions and
 * limitations under the License.
 */

package org.springframework.aop;

/**
 * Superinterface for all Advisors that are driven by a pointcut.
 * This covers nearly all advisors except introduction advisors,
 * for which method-level matching doesn't apply.
 * --
 * 由切入点驱动的所有 Advisor 的超级接口。
 * 这几乎涵盖了除introduction advisors之外的所有advisors，方法级匹配不适用于这些advisors。
<<<<<<< HEAD
 * 在目标方法中实现各种增强功能基本上都是通过PointcutAdvisor来实现的。
=======
 * 通过名字就能看出来，这个和Pointcut有关，内部有个方法用来获取Pointcut，AOP使用到的大部分Advisor都属于这种类型的。
 *
>>>>>>> 97a62aaf
 * @author Rod Johnson
 */
public interface PointcutAdvisor extends Advisor {

	/**
	 * Get the Pointcut that drives this advisor.
	 * 获取驱动该advisor的切入点。
	 * 获取顾问中使用的切入点
	 */
	Pointcut getPointcut();

}<|MERGE_RESOLUTION|>--- conflicted
+++ resolved
@@ -23,12 +23,8 @@
  * --
  * 由切入点驱动的所有 Advisor 的超级接口。
  * 这几乎涵盖了除introduction advisors之外的所有advisors，方法级匹配不适用于这些advisors。
-<<<<<<< HEAD
- * 在目标方法中实现各种增强功能基本上都是通过PointcutAdvisor来实现的。
-=======
  * 通过名字就能看出来，这个和Pointcut有关，内部有个方法用来获取Pointcut，AOP使用到的大部分Advisor都属于这种类型的。
  *
->>>>>>> 97a62aaf
  * @author Rod Johnson
  */
 public interface PointcutAdvisor extends Advisor {
