/*
 * Copyright 2002-2018 the original author or authors.
 *
 * Licensed under the Apache License, Version 2.0 (the "License");
 * you may not use this file except in compliance with the License.
 * You may obtain a copy of the License at
 *
 *      https://www.apache.org/licenses/LICENSE-2.0
 *
 * Unless required by applicable law or agreed to in writing, software
 * distributed under the License is distributed on an "AS IS" BASIS,
 * WITHOUT WARRANTIES OR CONDITIONS OF ANY KIND, either express or implied.
 * See the License for the specific language governing permissions and
 * limitations under the License.
 */

package org.springframework.aop;

import java.lang.reflect.Method;

import org.springframework.lang.Nullable;

/**
 * Advice invoked before a method is invoked. Such advices cannot
 * prevent the method call proceeding, unless they throw a Throwable.
 * --
<<<<<<< HEAD
 * 需要在目标方法执行之前增强一些逻辑，可以通过这个接口来实现。
=======
 * 在调用方法之前调用的建议。此类建议不能阻止方法调用的进行，除非它们抛出 Throwable。
>>>>>>> 97a62aaf
 *
 * @author Rod Johnson
 * @see AfterReturningAdvice
 * @see ThrowsAdvice
 */
public interface MethodBeforeAdvice extends BeforeAdvice {

	/**
	 * Callback before a given method is invoked.
<<<<<<< HEAD
=======
	 * --
>>>>>>> 97a62aaf
	 * 调用目标方法之前会先调用这个before方法
	 *
	 * @param method the method being invoked -- 需要执行的目标方法
	 * @param args the arguments to the method -- 目标方法的参数
	 * @param target the target of the method invocation. May be {@code null}. -- 目标对象
	 * @throws Throwable if this object wishes to abort the call.
	 * Any exception thrown will be returned to the caller if it's
	 * allowed by the method signature. Otherwise the exception
	 * will be wrapped as a runtime exception.
	 */
	void before(Method method, Object[] args, @Nullable Object target) throws Throwable;

}<|MERGE_RESOLUTION|>--- conflicted
+++ resolved
@@ -24,11 +24,7 @@
  * Advice invoked before a method is invoked. Such advices cannot
  * prevent the method call proceeding, unless they throw a Throwable.
  * --
-<<<<<<< HEAD
- * 需要在目标方法执行之前增强一些逻辑，可以通过这个接口来实现。
-=======
  * 在调用方法之前调用的建议。此类建议不能阻止方法调用的进行，除非它们抛出 Throwable。
->>>>>>> 97a62aaf
  *
  * @author Rod Johnson
  * @see AfterReturningAdvice
@@ -38,10 +34,7 @@
 
 	/**
 	 * Callback before a given method is invoked.
-<<<<<<< HEAD
-=======
 	 * --
->>>>>>> 97a62aaf
 	 * 调用目标方法之前会先调用这个before方法
 	 *
 	 * @param method the method being invoked -- 需要执行的目标方法
