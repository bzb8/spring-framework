/*
 * Copyright 2002-2018 the original author or authors.
 *
 * Licensed under the Apache License, Version 2.0 (the "License");
 * you may not use this file except in compliance with the License.
 * You may obtain a copy of the License at
 *
 *      https://www.apache.org/licenses/LICENSE-2.0
 *
 * Unless required by applicable law or agreed to in writing, software
 * distributed under the License is distributed on an "AS IS" BASIS,
 * WITHOUT WARRANTIES OR CONDITIONS OF ANY KIND, either express or implied.
 * See the License for the specific language governing permissions and
 * limitations under the License.
 */

package org.aopalliance.intercept;

import javax.annotation.Nonnull;
import javax.annotation.Nullable;

/**
 * Intercepts calls on an interface on its way to the target. These
 * are nested "on top" of the target.
 * --
 * 拦截目标的接口上的调用。它们嵌套在目标的“顶部”。
 * 方法拦截器，这个接口最强大，可以实现上面3种类型的通知，上面3种通知最终都通过适配模式将其转换为MethodInterceptor方式去执行
 *
 * <p>The user should implement the {@link #invoke(MethodInvocation)}
 * method to modify the original behavior. E.g. the following class
 * implements a tracing interceptor (traces all the calls on the
 * intercepted method(s)):
 *
 * 用户应该实现 {@link #invoke(MethodInvocation)} 方法来修改原始行为。例如。下面的类实现了一个跟踪拦截器（跟踪被拦截方法的所有调用）：
 *
 * <pre class=code>
 * class TracingInterceptor implements MethodInterceptor {
 *   Object invoke(MethodInvocation i) throws Throwable {
 *     System.out.println("method "+i.getMethod()+" is called on "+
 *                        i.getThis()+" with args "+i.getArguments());
 *     Object ret=i.proceed();
 *     System.out.println("method "+i.getMethod()+" returns "+ret);
 *     return ret;
 *   }
 * }
 * </pre>
 * --
 * 方法拦截器，所有的通知均需要转换为MethodInterceptor类型的，最终多个MethodInterceptor组成一个方法拦截器连。
 *
 * --
 * 一个目标方法中可以添加很多Advice，这些Advice最终都会被转换为MethodInterceptor类型的方法拦截器，最终会有多个MethodInterceptor，
 * 这些MethodInterceptor会组成一个方法调用链。
 * Aop内部会给目标对象创建一个代理，代理对象中会放入这些MethodInterceptor会组成一个方法调用链，当调用代理对象的方法的时候，
 * 会按顺序执行这些方法调用链，一个个执行，最后会通过反射再去调用目标方法，进而对目标方法进行增强。
 *
 * @author Rod Johnson
 */
@FunctionalInterface
public interface MethodInterceptor extends Interceptor {

	/**
	 * Implement this method to perform extra treatments before and
	 * after the invocation. Polite implementations would certainly
	 * like to invoke {@link Joinpoint#proceed()}.
	 * --
	 * 实现此方法以在调用之前和之后执行额外的处理。礼貌的实现肯定会调用 {@link Joinpoint#proceed()}.
<<<<<<< HEAD
	 * 拦截目标方法的执行，可以在这个方法内部实现需要增强的逻辑，以及主动调用目标方法
=======
	 * 拦截目标方法的执行，可以在这个方法内部实现需要增强的逻辑，以及主动调用目标方法。
>>>>>>> 97a62aaf
	 *
	 * @param invocation the method invocation joinpoint 方法调用连接点
	 * @return the result of the call to {@link Joinpoint#proceed()};
	 * might be intercepted by the interceptor
	 * @throws Throwable if the interceptors or the target object
	 * throws an exception
	 */
	@Nullable
	Object invoke(@Nonnull MethodInvocation invocation) throws Throwable;

}<|MERGE_RESOLUTION|>--- conflicted
+++ resolved
@@ -24,7 +24,6 @@
  * are nested "on top" of the target.
  * --
  * 拦截目标的接口上的调用。它们嵌套在目标的“顶部”。
- * 方法拦截器，这个接口最强大，可以实现上面3种类型的通知，上面3种通知最终都通过适配模式将其转换为MethodInterceptor方式去执行
  *
  * <p>The user should implement the {@link #invoke(MethodInvocation)}
  * method to modify the original behavior. E.g. the following class
@@ -47,12 +46,6 @@
  * --
  * 方法拦截器，所有的通知均需要转换为MethodInterceptor类型的，最终多个MethodInterceptor组成一个方法拦截器连。
  *
- * --
- * 一个目标方法中可以添加很多Advice，这些Advice最终都会被转换为MethodInterceptor类型的方法拦截器，最终会有多个MethodInterceptor，
- * 这些MethodInterceptor会组成一个方法调用链。
- * Aop内部会给目标对象创建一个代理，代理对象中会放入这些MethodInterceptor会组成一个方法调用链，当调用代理对象的方法的时候，
- * 会按顺序执行这些方法调用链，一个个执行，最后会通过反射再去调用目标方法，进而对目标方法进行增强。
- *
  * @author Rod Johnson
  */
 @FunctionalInterface
@@ -64,11 +57,7 @@
 	 * like to invoke {@link Joinpoint#proceed()}.
 	 * --
 	 * 实现此方法以在调用之前和之后执行额外的处理。礼貌的实现肯定会调用 {@link Joinpoint#proceed()}.
-<<<<<<< HEAD
-	 * 拦截目标方法的执行，可以在这个方法内部实现需要增强的逻辑，以及主动调用目标方法
-=======
 	 * 拦截目标方法的执行，可以在这个方法内部实现需要增强的逻辑，以及主动调用目标方法。
->>>>>>> 97a62aaf
 	 *
 	 * @param invocation the method invocation joinpoint 方法调用连接点
 	 * @return the result of the call to {@link Joinpoint#proceed()};
