--- conflicted
+++ resolved
@@ -334,13 +334,8 @@
 	}
 
 	checkstyle {
-<<<<<<< HEAD
-		toolVersion = "8.35"
+		toolVersion = "8.36"
 		configDirectory.set(rootProject.file("src/checkstyle"))
-=======
-		toolVersion = "8.36"
-		configDir = rootProject.file("src/checkstyle")
->>>>>>> 7bd6b8d2
 	}
 
 	dependencies {
