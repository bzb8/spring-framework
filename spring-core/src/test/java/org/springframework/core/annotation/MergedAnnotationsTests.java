--- conflicted
+++ resolved
@@ -36,12 +36,7 @@
 import java.util.stream.Collectors;
 import java.util.stream.Stream;
 
-<<<<<<< HEAD
 import jakarta.annotation.Resource;
-=======
-import javax.annotation.Resource;
-
->>>>>>> 07960d49
 import org.junit.jupiter.api.Nested;
 import org.junit.jupiter.api.Test;
 
@@ -81,7 +76,6 @@
  */
 class MergedAnnotationsTests {
 
-<<<<<<< HEAD
 	/**
 	 * Subset (and duplication) of other tests in {@link MergedAnnotationsTests}
 	 * that verify behavior of the fluent {@link Search} API.
@@ -209,7 +203,10 @@
 					.stream()
 					.map(MergedAnnotation::getType);
 			assertThat(classes).containsExactly(Component.class, Indexed.class);
-=======
+		}
+
+	}
+
 	@Nested
 	class ConventionBasedAnnotationAttributeOverrideTests {
 
@@ -270,7 +267,6 @@
 		@Test
 		void getWithTypeHierarchyOnMethodWithSingleElementOverridingAnArrayViaConvention() throws Exception {
 			testGetWithTypeHierarchyWebMapping(WebController.class.getMethod("postMappedWithPathAttribute"));
->>>>>>> 07960d49
 		}
 
 	}
