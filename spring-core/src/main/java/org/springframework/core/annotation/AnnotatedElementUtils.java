--- conflicted
+++ resolved
@@ -34,24 +34,15 @@
  * General utility methods for finding annotations, meta-annotations, and
  * repeatable annotations on {@link AnnotatedElement AnnotatedElements}.
  *
- * 用于在 {@link AnnotatedElement AnnotatedElements} 上查找注解、元注解和可重复注解的通用实用方法。
- *
  * <p>{@code AnnotatedElementUtils} defines the public API for Spring's
  * meta-annotation programming model with support for <em>annotation attribute
  * overrides</em>. If you do not need support for annotation attribute
  * overrides, consider using {@link AnnotationUtils} instead.
  *
- * {@code AnnotatedElementUtils} 定义了 Spring 元注解编程模型的公共 API，支持注解属性覆盖。如果不需要对注解属性覆盖的支持，请考虑改用 {@link AnnotationUtils}。
- *
  * <p>Note that the features of this class are not provided by the JDK's
  * introspection facilities themselves.
  *
- * 请注意，此类的功能不是由 JDK 的自省工具本身提供的。
- *
  * <h3>Annotation Attribute Overrides</h3>
- *
- * 注解属性覆盖
- *
  * <p>Support for meta-annotations with <em>attribute overrides</em> in
  * <em>composed annotations</em> is provided by all variants of the
  * {@code getMergedAnnotationAttributes()}, {@code getMergedAnnotation()},
@@ -61,27 +52,17 @@
  * methods.
  *
  * <h3>Find vs. Get Semantics</h3>
- *
- * 查找语义与获取语义
- *
  * <p>The search algorithms used by methods in this class follow either
  * <em>find</em> or <em>get</em> semantics. Consult the javadocs for each
  * individual method for details on which search algorithm is used.
- *
- * 此类中的方法使用的搜索算法遵循find 或 get 语义。有关使用哪种搜索算法的详细信息，请参阅每种方法的 javadocs。
  *
  * <p><strong>Get semantics</strong> are limited to searching for annotations
  * that are either <em>present</em> on an {@code AnnotatedElement} (i.e. declared
  * locally or {@linkplain java.lang.annotation.Inherited inherited}) or declared
  * within the annotation hierarchy <em>above</em> the {@code AnnotatedElement}.
  *
- * Get 语义仅限于搜索存在于 {@code AnnotatedElement} 上的注解（即在本地声明或 {@linkplain java.lang.annotation.Inherited inherited}）
- * 或在 {@code AnnotatedElement} 上方的注解层次结构中声明的注解。
- *
  * <p><strong>Find semantics</strong> are much more exhaustive, providing
  * <em>get semantics</em> plus support for the following:
- *
- * 查找语义更加详尽，提供 get 语义以及对以下内容的支持：
  *
  * <ul>
  * <li>Searching on interfaces, if the annotated element is a class
@@ -99,10 +80,6 @@
  * will completely ignore the presence of {@code @Inherited} since the <em>find</em>
  * search algorithm manually traverses type and method hierarchies and thereby
  * implicitly supports annotation inheritance without a need for {@code @Inherited}.
- *
- * get 语义之后的方法将遵循 Java 的 {@link java.lang.annotation.Inherited @Inherited} 注解的约定，但本地声明的注解（包括自定义组合注解）将优先于继承的注解。
- * 相反，遵循 find 语义的方法将完全忽略 {@code @Inherited} 的存在，
- * 因为find 搜索算法手动遍历类型和方法层次结构，因此隐式支持注释继承，而无需 {@code @Inherited}。
  *
  * @author Phillip Webb
  * @author Juergen Hoeller
@@ -663,11 +640,7 @@
 			return element.getDeclaredAnnotation(annotationType);
 		}
 		// Exhaustive retrieval of merged annotations...
-<<<<<<< HEAD
-		// 详尽地检索合并的注解...
-=======
 		// 合并注解的详尽检索...
->>>>>>> 415b4b38
 		return findAnnotations(element)
 				.get(annotationType, null, MergedAnnotationSelectors.firstDirectlyDeclared())
 				.synthesize(MergedAnnotation::isPresent).orElse(null);
