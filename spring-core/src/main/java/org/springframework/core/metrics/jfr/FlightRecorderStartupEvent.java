/*
 * Copyright 2002-2020 the original author or authors.
 *
 * Licensed under the Apache License, Version 2.0 (the "License");
 * you may not use this file except in compliance with the License.
 * You may obtain a copy of the License at
 *
 *      https://www.apache.org/licenses/LICENSE-2.0
 *
 * Unless required by applicable law or agreed to in writing, software
 * distributed under the License is distributed on an "AS IS" BASIS,
 * WITHOUT WARRANTIES OR CONDITIONS OF ANY KIND, either express or implied.
 * See the License for the specific language governing permissions and
 * limitations under the License.
 */

package org.springframework.core.metrics.jfr;

//import jdk.jfr.Category;
//import jdk.jfr.Description;
//import jdk.jfr.Event;
//import jdk.jfr.Label;

/**
 * {@link Event} extension for recording {@link FlightRecorderStartupStep}
 * in Java Flight Recorder.
 *
 * <p>{@link org.springframework.core.metrics.StartupStep.Tags} are serialized
 * as a single {@code String}, since Flight Recorder events do not support complex types.
 *
 * @author Brian Clozel
 * @since 5.3
 */
//@Category("Spring Application")
//@Label("Startup Step")
//@Description("Spring Application Startup")
class FlightRecorderStartupEvent
<<<<<<< HEAD
//		extends Event
=======
		//extends Event
>>>>>>> 4a296445
{

	public final long eventId;

	public final long parentId;

<<<<<<< HEAD
//	@Label("Name")
	public final String name;

//	@Label("Tags")
=======
	//@Label("Name")
	public final String name;

	//@Label("Tags")
>>>>>>> 4a296445
	String tags = "";

	public FlightRecorderStartupEvent(long eventId, String name, long parentId) {
		this.name = name;
		this.eventId = eventId;
		this.parentId = parentId;
	}

	public void setTags(String tags) {
		this.tags = tags;
	}

}<|MERGE_RESOLUTION|>--- conflicted
+++ resolved
@@ -35,28 +35,17 @@
 //@Label("Startup Step")
 //@Description("Spring Application Startup")
 class FlightRecorderStartupEvent
-<<<<<<< HEAD
-//		extends Event
-=======
 		//extends Event
->>>>>>> 4a296445
 {
 
 	public final long eventId;
 
 	public final long parentId;
 
-<<<<<<< HEAD
-//	@Label("Name")
-	public final String name;
-
-//	@Label("Tags")
-=======
 	//@Label("Name")
 	public final String name;
 
 	//@Label("Tags")
->>>>>>> 4a296445
 	String tags = "";
 
 	public FlightRecorderStartupEvent(long eventId, String name, long parentId) {
