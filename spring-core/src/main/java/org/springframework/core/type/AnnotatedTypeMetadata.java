/*
 * Copyright 2002-2019 the original author or authors.
 *
 * Licensed under the Apache License, Version 2.0 (the "License");
 * you may not use this file except in compliance with the License.
 * You may obtain a copy of the License at
 *
 *      https://www.apache.org/licenses/LICENSE-2.0
 *
 * Unless required by applicable law or agreed to in writing, software
 * distributed under the License is distributed on an "AS IS" BASIS,
 * WITHOUT WARRANTIES OR CONDITIONS OF ANY KIND, either express or implied.
 * See the License for the specific language governing permissions and
 * limitations under the License.
 */

package org.springframework.core.type;

import java.lang.annotation.Annotation;
import java.util.Map;

import org.springframework.core.annotation.MergedAnnotation;
import org.springframework.core.annotation.MergedAnnotation.Adapt;
import org.springframework.core.annotation.MergedAnnotationCollectors;
import org.springframework.core.annotation.MergedAnnotationPredicates;
import org.springframework.core.annotation.MergedAnnotationSelectors;
import org.springframework.core.annotation.MergedAnnotations;
import org.springframework.lang.Nullable;
import org.springframework.util.MultiValueMap;

/**
 * Defines access to the annotations of a specific type ({@link AnnotationMetadata class}
 * or {@link MethodMetadata method}), in a form that does not necessarily require the
 * class-loading.
 *
 * 定义对特定类型（{@link AnnotationMetadata 类} 或 {@link MethodMetadata 方法}）的注解的访问，其形式不一定需要类加载。
 * AnnotatedTypeMetadata 是 Spring Framework 中的一个接口，用于表示类或方法的注解元数据。它提供了一种方便的方式来检查和访问类或方法上的注解信息。
 *
 * 什么叫注解元素(AnnotatedElement)？比如我们常见的Class、Method、Constructor、Parameter等等都属于它的子类都属于注解元素。
 * 简单理解：只要能在上面标注注解都属于这种元素。Spring4.0新增的这个接口提供了对注解统一的、便捷的访问，使用起来更加的方便高效了。
 *
 * @author Juergen Hoeller
 * @author Mark Fisher
 * @author Mark Pollack
 * @author Chris Beams
 * @author Phillip Webb
 * @author Sam Brannen
 * @since 4.0
 * @see AnnotationMetadata
 * @see MethodMetadata
 */
public interface AnnotatedTypeMetadata {

	/**
	 * Return annotation details based on the direct annotations of the
	 * underlying element.
	 *
	 * 根据基础元素的直接注解返回注解详细信息。·
	 *
	 * @return merged annotations based on the direct annotations
	 * @since 5.2
	 */
	MergedAnnotations getAnnotations();

	/**
	 * Determine whether the underlying element has an annotation or meta-annotation
	 * of the given type defined.
	 *
	 * 确定基础元素是否定义了给定类型的注解或元注解。
	 *
	 * <p>If this method returns {@code true}, then
	 * {@link #getAnnotationAttributes} will return a non-null Map.
	 *
	 * 如果此方法返回 {@code true}，则 {@link #getAnnotationAttributes} 将返回非 null Map。
	 *
	 * @param annotationName the fully qualified class name of the annotation
	 * type to look for 要查找的批注类型的完全限定类名
	 * @return whether a matching annotation is defined 是否定义了匹配的注解
	 */
	default boolean isAnnotated(String annotationName) {
		return getAnnotations().isPresent(annotationName);
	}

	/**
	 * Retrieve the attributes of the annotation of the given type, if any (i.e. if
	 * defined on the underlying element, as direct annotation or meta-annotation),
	 * also taking attribute overrides on composed annotations into account.
	 *
	 * 检索给定类型的注解的属性（如果有）（即，如果在基础元素上定义，则为直接注解或元注解），同时考虑组合注解的属性覆盖。
	 *
	 * @param annotationName the fully qualified class name of the annotation
	 * type to look for 要查找的注解类型的完全限定类名
	 * @return a Map of attributes, with the attribute name as key (e.g. "value")
	 * and the defined attribute value as Map value. This return value will be
	 * {@code null} if no matching annotation is defined.
	 *
	 * 属性映射，属性名称为键（例如“值”），定义的属性值为映射值。如果未定义匹配的注解，则此返回值将为 {@code null}。
	 */
	@Nullable
	default Map<String, Object> getAnnotationAttributes(String annotationName) {
		return getAnnotationAttributes(annotationName, false);
	}

	/**
	 * Retrieve the attributes of the annotation of the given type, if any (i.e. if
	 * defined on the underlying element, as direct annotation or meta-annotation),
	 * also taking attribute overrides on composed annotations into account.
	 *
<<<<<<< HEAD
	 * 检索给定类型的注解的属性（如果有）（即，如果在基础元素上定义，则为直接注解或元注解），同时考虑组合注释的属性覆盖。
=======
	 * 检索给定类型的注解的属性（如果有）（即，如果在基础元素上定义为直接注解或元注解），同时考虑组合注解上的属性覆盖。
>>>>>>> 9344fb34
	 *
	 * @param annotationName the fully qualified class name of the annotation
	 * type to look for 要查找的注解类型的完全限定类名
	 * @param classValuesAsString whether to convert class references to String
	 * class names for exposure as values in the returned Map, instead of Class
<<<<<<< HEAD
	 * references which might potentially have to be loaded first 是否将类引用转换为 String 类名，以便在返回的 Map 中公开为值，而不是可能必须首先加载的类引用
=======
	 * references which might potentially have to be loaded first 是否将类引用转换为 String 类名以作为返回的 Map 中的值公开，而不是可能必须首先加载的类引用
>>>>>>> 9344fb34
	 * @return a Map of attributes, with the attribute name as key (e.g. "value")
	 * and the defined attribute value as Map value. This return value will be
	 * {@code null} if no matching annotation is defined.
	 *
<<<<<<< HEAD
	 * 属性映射，属性名称为键（例如“值”），定义的属性值为映射值。如果未定义匹配的注解，则此返回值将为 {@code null}。
=======
	 * 属性的映射，以属性名称作为键（例如“value”），将定义的属性值作为映射值。如果没有定义匹配的注解，则返回值将为 {@code null}。
>>>>>>> 9344fb34
	 */
	@Nullable
	default Map<String, Object> getAnnotationAttributes(String annotationName,
			boolean classValuesAsString) {

		MergedAnnotation<Annotation> annotation = getAnnotations().get(annotationName,
				null, MergedAnnotationSelectors.firstDirectlyDeclared());
		if (!annotation.isPresent()) {
			return null;
		}
		return annotation.asAnnotationAttributes(Adapt.values(classValuesAsString, true));
	}

	/**
	 * Retrieve all attributes of all annotations of the given type, if any (i.e. if
	 * defined on the underlying element, as direct annotation or meta-annotation).
	 * Note that this variant does <i>not</i> take attribute overrides into account.
	 * @param annotationName the fully qualified class name of the annotation
	 * type to look for
	 * @return a MultiMap of attributes, with the attribute name as key (e.g. "value")
	 * and a list of the defined attribute values as Map value. This return value will
	 * be {@code null} if no matching annotation is defined.
	 * @see #getAllAnnotationAttributes(String, boolean)
	 */
	@Nullable
	default MultiValueMap<String, Object> getAllAnnotationAttributes(String annotationName) {
		return getAllAnnotationAttributes(annotationName, false);
	}

	/**
	 * Retrieve all attributes of all annotations of the given type, if any (i.e. if
	 * defined on the underlying element, as direct annotation or meta-annotation).
	 * Note that this variant does <i>not</i> take attribute overrides into account.
	 *
	 * 检索给定类型的所有注解的所有属性（如果有）（即，如果在基础元素上定义，则为直接注解或元注解）。请注意，此变体不考虑属性覆盖。
	 *
	 * @param annotationName the fully qualified class name of the annotation
	 * type to look for 要查找的注解类型的完全限定类名
	 * @param classValuesAsString  whether to convert class references to String 是否将类引用转换为 String
	 * @return a MultiMap of attributes, with the attribute name as key (e.g. "value")
	 * and a list of the defined attribute values as Map value. This return value will
	 * be {@code null} if no matching annotation is defined.
	 *
	 * 属性的 MultiMap，属性名称为键（例如“value”），定义的属性值列表为 Map value。如果未定义匹配的注释，则此返回值将为 {@code null}。
	 *
	 * @see #getAllAnnotationAttributes(String)
	 */
	@Nullable
	default MultiValueMap<String, Object> getAllAnnotationAttributes(
			String annotationName, boolean classValuesAsString) {

		Adapt[] adaptations = Adapt.values(classValuesAsString, true);
		return getAnnotations().stream(annotationName)
				.filter(MergedAnnotationPredicates.unique(MergedAnnotation::getMetaTypes))
				.map(MergedAnnotation::withNonMergedAttributes)
				.collect(MergedAnnotationCollectors.toMultiValueMap(map ->
						map.isEmpty() ? null : map, adaptations));
	}

}<|MERGE_RESOLUTION|>--- conflicted
+++ resolved
@@ -106,30 +106,18 @@
 	 * defined on the underlying element, as direct annotation or meta-annotation),
 	 * also taking attribute overrides on composed annotations into account.
 	 *
-<<<<<<< HEAD
 	 * 检索给定类型的注解的属性（如果有）（即，如果在基础元素上定义，则为直接注解或元注解），同时考虑组合注释的属性覆盖。
-=======
-	 * 检索给定类型的注解的属性（如果有）（即，如果在基础元素上定义为直接注解或元注解），同时考虑组合注解上的属性覆盖。
->>>>>>> 9344fb34
 	 *
 	 * @param annotationName the fully qualified class name of the annotation
 	 * type to look for 要查找的注解类型的完全限定类名
 	 * @param classValuesAsString whether to convert class references to String
 	 * class names for exposure as values in the returned Map, instead of Class
-<<<<<<< HEAD
-	 * references which might potentially have to be loaded first 是否将类引用转换为 String 类名，以便在返回的 Map 中公开为值，而不是可能必须首先加载的类引用
-=======
 	 * references which might potentially have to be loaded first 是否将类引用转换为 String 类名以作为返回的 Map 中的值公开，而不是可能必须首先加载的类引用
->>>>>>> 9344fb34
 	 * @return a Map of attributes, with the attribute name as key (e.g. "value")
 	 * and the defined attribute value as Map value. This return value will be
 	 * {@code null} if no matching annotation is defined.
 	 *
-<<<<<<< HEAD
-	 * 属性映射，属性名称为键（例如“值”），定义的属性值为映射值。如果未定义匹配的注解，则此返回值将为 {@code null}。
-=======
 	 * 属性的映射，以属性名称作为键（例如“value”），将定义的属性值作为映射值。如果没有定义匹配的注解，则返回值将为 {@code null}。
->>>>>>> 9344fb34
 	 */
 	@Nullable
 	default Map<String, Object> getAnnotationAttributes(String annotationName,
