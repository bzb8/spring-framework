--- conflicted
+++ resolved
@@ -347,17 +347,9 @@
 		// Use defaults if no transaction definition given.
 		// 如果未给出事务定义，则使用默认值。
 		TransactionDefinition def = (definition != null ? definition : TransactionDefinition.withDefaults());
-<<<<<<< HEAD
-
 		// DataSourceTransactionObject
 		Object transaction = doGetTransaction();
 		boolean debugEnabled = logger.isDebugEnabled();
-
-=======
-		// DataSourceTransactionObject
-		Object transaction = doGetTransaction();
-		boolean debugEnabled = logger.isDebugEnabled();
->>>>>>> 470d57f2
 		// 如果当前已经存在事务
 		if (isExistingTransaction(transaction)) {
 			// Existing transaction found -> check propagation behavior to find out how to behave.
